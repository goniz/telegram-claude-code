--- conflicted
+++ resolved
@@ -36,12 +36,7 @@
 
 #[derive(Debug, Clone, PartialEq)]
 pub enum InteractiveLoginState {
-<<<<<<< HEAD
-    PressEnterToRetry,
-    DarkMode,
-=======
     Starting,
->>>>>>> e0e97f17
     SelectLoginMethod,
     ProvideUrl(String),
     WaitingForCode,
@@ -50,6 +45,7 @@
     TrustFiles,
     Completed,
     OAuthPortError,
+    PressEnterToRetry,
     Error(String),
 }
 
@@ -293,11 +289,7 @@
         log::debug!("Starting background_interactive_login function for container: {}", self.container_id);
 
         // Create log file for Claude CLI output
-<<<<<<< HEAD
         let log_file_path = format!("/tmp/claude_auth_output_{}.log", self.container_id);
-=======
-        let log_file_path = "/tmp/claude_auth_output.log";
->>>>>>> e0e97f17
         let log_file = match OpenOptions::new()
             .create(true)
             .write(true)
@@ -380,13 +372,8 @@
                 let buffer_timeout_ms = 200;
 
                 // Process the interactive session with channel communication
-<<<<<<< HEAD
                 log::debug!("Starting interactive authentication loop with 2-minute timeout");
                 let timeout_result = tokio::time::timeout(Duration::from_secs(120), async {
-=======
-                log::debug!("Starting interactive authentication loop with 1-minute timeout");
-                let timeout_result = tokio::time::timeout(Duration::from_secs(60), async {
->>>>>>> e0e97f17
                     loop {
                         log::debug!("Waiting for events in authentication select loop");
                         tokio::select! {
@@ -417,7 +404,6 @@
                                     log::info!("Received auth code from user, sending to CLI");
                                     log::debug!("Auth code: '{}'", &code);
 
-<<<<<<< HEAD
                                     if let Some(last_output) = session.last_output.as_ref() {
                                         if last_output.contains("Press Enter to retry") {
                                             stdin.write_all(b"\r").await?;
@@ -435,14 +421,6 @@
                                         let _ = state_sender.send(AuthState::Failed(format!("Failed to flush stdin: {}", e)));
                                         return Err(e.into());
                                     }
-=======
-                                    let _ = stdin.write_all(code.as_bytes()).await;
-                                    let _ = stdin.write_all(b"\r").await;
-                                    let _ = stdin.flush().await;
-
-                                    let _ = stdin.write_all(b"\n").await;
-                                    let _ = stdin.flush().await;
->>>>>>> e0e97f17
                                     
                                     log::debug!("Successfully sent auth code to CLI");
                                 } else {
@@ -476,10 +454,7 @@
                                     // Strip ANSI escape sequences for clean processing
                                     let text = Self::strip_ansi_codes(&raw_text);
                                     session.last_output = Some(text.clone());
-<<<<<<< HEAD
-
-=======
->>>>>>> e0e97f17
+
                                     log::debug!("Claude CLI output: {}", text);
 
                                     // Write all CLI output to log file (both raw and cleaned)
@@ -497,11 +472,6 @@
                                         }
                                     }
 
-<<<<<<< HEAD
-                                    // Update state based on output
-                                    log::debug!("Parsing CLI output to determine new state");
-                                    let new_state = self.parse_cli_output_for_state(&text);
-=======
                                     // Add to buffer for accumulated processing
                                     output_buffer.push_str(&text);
                                     log::debug!("Added to output buffer, total length: {}", output_buffer.len());
@@ -570,7 +540,6 @@
                                     // Update state based on accumulated output buffer
                                     log::debug!("Parsing accumulated CLI output to determine new state");
                                     let new_state = self.parse_cli_output_for_state(session.state.clone(), &buffered_text);
->>>>>>> e0e97f17
                                     log::debug!("State transition: {:?} -> {:?}", session.state, new_state);
 
                                     if new_state == session.state {
@@ -579,7 +548,13 @@
                                     }
 
                                     match &new_state {
-<<<<<<< HEAD
+                                        InteractiveLoginState::Starting => {
+                                            log::info!("State: Starting - waiting output from CLI");
+
+                                            session.state = new_state.clone();
+                                            let _ = state_sender.send(AuthState::Starting);
+                                            log::debug!("Successfully handled Starting state");
+                                        }
                                         InteractiveLoginState::PressEnterToRetry => {
                                             log::debug!("State: PressEnterToRetry detected, pressing enter to continue");
                                             if let Err(e) = stdin.write_all(b"\r").await {
@@ -593,25 +568,6 @@
                                             session.state = new_state.clone();
                                             log::debug!("Successfully handled PressEnterToRetry state");
                                         }
-                                        InteractiveLoginState::DarkMode => {
-                                            log::debug!("State: DarkMode detected, pressing enter to continue");
-                                            if let Err(e) = stdin.write_all(b"\r").await {
-                                                log::error!("Failed to send enter for dark mode: {}", e);
-                                                return Err(e.into());
-                                            }
-                                            if let Err(e) = stdin.flush().await {
-                                                log::error!("Failed to flush stdin for dark mode: {}", e);
-                                                return Err(e.into());
-                                            }
-=======
-                                        InteractiveLoginState::Starting => {
-                                            log::info!("State: Starting - waiting output from CLI");
-
->>>>>>> e0e97f17
-                                            session.state = new_state.clone();
-                                            let _ = state_sender.send(AuthState::Starting);
-                                            log::debug!("Successfully handled Starting state");
-                                        }
                                         InteractiveLoginState::SelectLoginMethod => {
                                             log::debug!("State: SelectLoginMethod detected, choosing option 1 (account authentication)");
                                             if let Err(e) = stdin.write_all(b"\r").await {
@@ -632,19 +588,9 @@
                                             // Send URL to user via channel
                                             log::debug!("Sending UrlReady state to user");
                                             let _ = state_sender.send(AuthState::UrlReady(url.clone()));
-<<<<<<< HEAD
                                             let _ = state_sender.send(AuthState::WaitingForCode);
                                             session.state = InteractiveLoginState::WaitingForCode;
                                             log::info!("Authentication URL sent to user, waiting for code input");
-=======
-
-                                            log::info!("Authentication URL sent to user, waiting for code input");
-                                            log::debug!("Sending WaitingForCode state to user");
-                                            let _ = state_sender.send(AuthState::WaitingForCode);
-                                            session.awaiting_user_code = true;
-                                            session.state = InteractiveLoginState::WaitingForCode;
-
->>>>>>> e0e97f17
                                             log::debug!("Successfully handled ProvideUrl state");
                                         }
                                         InteractiveLoginState::WaitingForCode => {
@@ -659,12 +605,8 @@
                                         }
                                         InteractiveLoginState::LoginSuccessful => {
                                             log::info!("State: LoginSuccessful - pressing enter to continue");
-<<<<<<< HEAD
-                                            if let Err(e) = stdin.write_all(b"/exit\r").await {
-=======
                                           
                                             if let Err(e) = stdin.write_all(b"\r").await {
->>>>>>> e0e97f17
                                                 log::error!("Failed to send enter for login successful: {}", e);
                                                 return Err(e.into());
                                             }
@@ -846,15 +788,9 @@
             InteractiveLoginState::PressEnterToRetry
         } else {
             // Don't treat everything as an error, just continue with current state
-<<<<<<< HEAD
-            log::debug!("Unrecognized CLI output state, continuing with DarkMode");
-            log::warn!("Unrecognized CLI output state: {}", output);
-            InteractiveLoginState::DarkMode // Default state to continue processing
-=======
             log::debug!("Unrecognized CLI output state, continuing with current state: {}", output);
             log::warn!("Unrecognized CLI output state: {}", output);
             current_state // Default state to continue processing
->>>>>>> e0e97f17
         }
     }
 
