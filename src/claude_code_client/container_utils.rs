use bollard::container::{Config, CreateContainerOptions, RemoveContainerOptions, ListContainersOptions};
use bollard::exec::{CreateExecOptions, StartExecOptions};
use bollard::image::CreateImageOptions;
use bollard::volume::CreateVolumeOptions;
use bollard::models::{Mount, MountTypeEnum, HostConfig};
use bollard::Docker;
use futures_util::StreamExt;
use std::collections::HashMap;

/// Configuration for coding container behavior
#[derive(Debug, Clone)]
pub struct CodingContainerConfig {
    pub persistent_volume_key: Option<String>,
}

impl Default for CodingContainerConfig {
    fn default() -> Self {
        Self {
            persistent_volume_key: None,
        }
    }
}

/// Container image used by the main application
/// This is the Claude Code runtime image that provides multi-language development environment with Claude Code pre-installed
pub const MAIN_CONTAINER_IMAGE: &str = "ghcr.io/goniz/telegram-claude-code-runtime:main";

/// Generate a volume name for a user's persistent authentication data
pub fn generate_volume_name(volume_key: &str) -> String {
    format!("dev-session-claude-{}", volume_key)
}

/// Create or get existing volume for user authentication persistence
/// This function is idempotent - it will not fail if the volume already exists
pub async fn ensure_user_volume(
    docker: &Docker,
    volume_key: &str,
) -> Result<String, Box<dyn std::error::Error + Send + Sync>> {
    let volume_name = generate_volume_name(volume_key);
    
    // Create the volume - Docker will return an error if it already exists
    let create_options = CreateVolumeOptions {
        name: volume_name.clone(),
        driver: "local".to_string(),
        driver_opts: HashMap::new(),
        labels: {
            let mut labels = HashMap::new();
            labels.insert("created_by".to_string(), "telegram-claude-code".to_string());
            labels.insert("volume_key".to_string(), volume_key.to_string());
            labels.insert("purpose".to_string(), "authentication_persistence".to_string());
            labels
        },
    };
    
    match docker.create_volume(create_options).await {
        Ok(_) => {
            log::info!("Created new volume '{}' for key {}", volume_name, volume_key);
            Ok(volume_name)
        }
        Err(e) => {
            // Check if the error is because the volume already exists
            if e.to_string().contains("already exists") || e.to_string().contains("Conflict") {
                log::info!("Volume '{}' already exists, reusing", volume_name);
                Ok(volume_name)
            } else {
                Err(format!("Failed to create volume '{}': {}", volume_name, e).into())
            }
        }
    }
}

/// Create volume mounts for authentication persistence
/// Maps volume paths to container paths for Claude and GitHub authentication
pub fn create_auth_mounts(volume_name: &str) -> Vec<Mount> {
    vec![
        // Mount volume to a base directory, then use symbolic links or init commands
        // to set up the proper structure
        Mount {
            target: Some("/volume_data".to_string()),
            source: Some(volume_name.to_string()),
            typ: Some(MountTypeEnum::VOLUME),
            read_only: Some(false),
            consistency: Some("default".to_string()),
            ..Default::default()
        },
    ]
}

/// Initialize Claude configuration in the container
/// This sets up the Claude configuration files regardless of volume usage
async fn init_claude_configuration(
    docker: &Docker,
    container_id: &str,
) -> Result<(), Box<dyn std::error::Error + Send + Sync>> {
    log::info!("Initializing Claude configuration...");
    
    // Initialize .claude.json with required configuration
    exec_command_in_container(
        docker,
        container_id,
        vec!["sh".to_string(), "-c".to_string(), "echo '{ \"hasCompletedOnboarding\": true }' > /root/.claude.json".to_string()]
    ).await
    .map_err(|e| format!("Failed to initialize .claude.json: {}", e))?;
    
    // Set Claude configuration for trust dialog
    exec_command_in_container(
        docker,
        container_id,
        vec!["sh".to_string(), "-c".to_string(), "/opt/entrypoint.sh -c \"nvm use default && claude config set hasTrustDialogAccepted true\"".to_string()]
    ).await
    .map_err(|e| format!("Failed to set Claude trust dialog configuration: {}", e))?;
    
    log::info!("Claude configuration initialization completed");
    Ok(())
}

/// Initialize volume structure by creating symbolic links to persistent storage
/// This sets up the authentication directories to point to volume storage
async fn init_volume_structure(
    docker: &Docker,
    container_id: &str,
) -> Result<(), Box<dyn std::error::Error + Send + Sync>> {
    // Create the persistent directories in the volume if they don't exist
    let basic_commands = vec![
        // Create volume directories
        vec!["mkdir".to_string(), "-p".to_string(), "/volume_data/claude".to_string()],
        vec!["mkdir".to_string(), "-p".to_string(), "/volume_data/gh".to_string()],
        
        // Create parent directories for symlinks
        vec!["mkdir".to_string(), "-p".to_string(), "/root/.config".to_string()],
        
        // Remove existing directories/files if they exist (they might be empty from container creation)
        vec!["rm".to_string(), "-rf".to_string(), "/root/.claude".to_string()],
        vec!["rm".to_string(), "-rf".to_string(), "/root/.config/gh".to_string()],
    ];
    
    for command in basic_commands {
        exec_command_in_container(docker, container_id, command.clone()).await
            .map_err(|e| format!("Failed to initialize volume directory structure: {}", e))?;
    }
    
    // Handle .claude.json file for volume persistence
    // First check if it already exists in the volume (from previous sessions)
    let volume_claude_json_check = exec_command_in_container(
        docker, 
        container_id, 
        vec!["test".to_string(), "-f".to_string(), "/volume_data/claude.json".to_string()]
    ).await;
    
    if volume_claude_json_check.is_err() {
        // File doesn't exist in volume, copy the one we just created to volume
        exec_command_in_container(
            docker,
            container_id,
            vec!["cp".to_string(), "/root/.claude.json".to_string(), "/volume_data/claude.json".to_string()]
        ).await
        .map_err(|e| format!("Failed to copy .claude.json to volume: {}", e))?;
    }
    
    // Remove existing .claude.json if it exists
    let _ = exec_command_in_container(
        docker,
        container_id,
        vec!["rm".to_string(), "-f".to_string(), "/root/.claude.json".to_string()]
    ).await;
    
    // Create symbolic links to volume storage
    let symlink_commands = vec![
        vec!["ln".to_string(), "-sf".to_string(), "/volume_data/claude".to_string(), "/root/.claude".to_string()],
        vec!["ln".to_string(), "-sf".to_string(), "/volume_data/gh".to_string(), "/root/.config/gh".to_string()],
        vec!["ln".to_string(), "-sf".to_string(), "/volume_data/claude.json".to_string(), "/root/.claude.json".to_string()],
    ];
    
    for command in symlink_commands {
        exec_command_in_container(docker, container_id, command.clone()).await
            .map_err(|e| format!("Failed to create authentication symlink: {}", e))?;
    }
    
    log::info!("Volume structure initialization completed");
    Ok(())
}

/// Helper function to execute a command in a container
pub async fn exec_command_in_container(
    docker: &Docker,
    container_id: &str,
    command: Vec<String>,
) -> Result<String, Box<dyn std::error::Error + Send + Sync>> {
    println!("Exec Command: {:?}", &command);
    let exec_config = CreateExecOptions {
        cmd: Some(command),
        attach_stdout: Some(true),
        attach_stderr: Some(true),
        ..Default::default()
    };

    let exec = docker.create_exec(container_id, exec_config).await?;

    let start_config = StartExecOptions {
        detach: false,
        ..Default::default()
    };

    let mut output = String::new();

    match docker.start_exec(&exec.id, Some(start_config)).await? {
        bollard::exec::StartExecResults::Attached {
            output: mut output_stream,
            ..
        } => {
            while let Some(Ok(msg)) = output_stream.next().await {
                match msg {
                    bollard::container::LogOutput::StdOut { message } => {
                        output.push_str(&String::from_utf8_lossy(&message));
                    }
                    bollard::container::LogOutput::StdErr { message } => {
                        output.push_str(&String::from_utf8_lossy(&message));
                    }
                    _ => {}
                }
            }
        }
        bollard::exec::StartExecResults::Detached => {
            return Err("Unexpected detached execution".into());
        }
    }

    // Check the exit code of the command
    let inspect_exec = docker.inspect_exec(&exec.id).await?;
    if let Some(exit_code) = inspect_exec.exit_code {
        if exit_code != 0 {
            return Err(format!(
                "Command failed with exit code {}: {}",
                exit_code,
                output.trim()
            )
            .into());
        }
    }

    Ok(output.trim().to_string())
}

/// Helper function to wait for container readiness
pub async fn wait_for_container_ready(
    docker: &Docker,
    container_id: &str,
) -> Result<(), Box<dyn std::error::Error + Send + Sync>> {
    log::info!("Waiting for container to be ready...");

    // Try up to 30 times with 1 second delays (30 seconds total)
    for attempt in 1..=30 {
        match exec_command_in_container(
            docker,
            container_id,
            vec!["echo".to_string(), "ready".to_string()],
        )
        .await
        {
            Ok(_) => {
                log::info!("Container is ready after {} attempts", attempt);
                return Ok(());
            }
            Err(e) => {
                log::debug!(
                    "Container readiness check failed (attempt {}): {}",
                    attempt,
                    e
                );
                tokio::time::sleep(tokio::time::Duration::from_secs(1)).await;
            }
        }
    }

    Err("Container failed to become ready after 30 seconds".into())
}

/// Function to start a new coding session container
pub async fn start_coding_session(
    docker: &Docker,
    container_name: &str,
    claude_config: crate::ClaudeCodeConfig,
    container_config: CodingContainerConfig,
) -> Result<crate::ClaudeCodeClient, Box<dyn std::error::Error + Send + Sync>> {
    use crate::ClaudeCodeClient;

    // First, try to remove any existing container with the same name
    let _ = clear_coding_session(docker, container_name).await;

    // Pull the image if it doesn't exist
    let create_image_options = CreateImageOptions {
        from_image: MAIN_CONTAINER_IMAGE,
        ..Default::default()
    };

    let mut pull_stream = docker.create_image(Some(create_image_options), None, None);
    while let Some(result) = pull_stream.next().await {
        match result {
            Ok(_) => {} // Image pull progress, continue
            Err(e) => {
                log::warn!("Image pull warning (might already exist): {}", e);
                break; // Continue even if pull fails (image might already exist)
            }
        }
    }

    // Conditionally handle persistent volumes based on configuration
    let auth_mounts = if let Some(volume_key) = &container_config.persistent_volume_key {
        // Ensure user volume exists for authentication persistence
        let volume_name = ensure_user_volume(docker, volume_key).await?;
        
        // Create volume mounts for authentication persistence
        create_auth_mounts(&volume_name)
    } else {
        Vec::new()
    };

    let options = CreateContainerOptions {
        name: container_name,
        ..Default::default()
    };

    let config = Config {
        image: Some(MAIN_CONTAINER_IMAGE),
        working_dir: Some("/workspace"),
        tty: Some(true),
        attach_stdin: Some(true),
        attach_stdout: Some(true),
        attach_stderr: Some(true),
        env: Some(vec![
            "CODEX_ENV_PYTHON_VERSION=3.12",
            "CODEX_ENV_NODE_VERSION=22",
            "CODEX_ENV_RUST_VERSION=1.87.0",
            "CODEX_ENV_GO_VERSION=1.23.8",
        ]),
        // Override the default command to prevent interactive shell hang
        // Run setup script then keep container alive with sleep
        cmd: Some(vec!["-c", "sleep infinity"]),
        host_config: Some(HostConfig {
            mounts: if auth_mounts.is_empty() { None } else { Some(auth_mounts) },
            ..Default::default()
        }),
        // Set stop timeout to ensure graceful shutdown
        stop_timeout: Some(3),
        ..Default::default()
    };

    let container = docker.create_container(Some(options), config).await?;
    docker
        .start_container::<String>(&container.id, None)
        .await?;

    // Wait for container to be ready
    wait_for_container_ready(docker, &container.id).await?;
    
<<<<<<< HEAD
    // Initialize Claude configuration (always needed regardless of volume usage)
    init_claude_configuration(docker, &container.id).await?;
    
    // Initialize volume structure for authentication persistence
    init_volume_structure(docker, &container.id).await?;
=======
    // Initialize volume structure for authentication persistence only if using persistent volumes
    if container_config.persistent_volume_key.is_some() {
        init_volume_structure(docker, &container.id).await?;
    }
>>>>>>> f61ebe2d

    // Create Claude Code client (Claude Code is pre-installed in the runtime image)
    let claude_client = ClaudeCodeClient::new(docker.clone(), container.id.clone(), claude_config);

    Ok(claude_client)
}

/// Function to clear (stop and remove) a coding session container
pub async fn clear_coding_session(
    docker: &Docker,
    container_name: &str,
) -> Result<(), Box<dyn std::error::Error + Send + Sync>> {
    // Try to stop the container first (ignore errors if it's not running)
    let _ = docker.stop_container(container_name, None).await;

    // Remove the container
    let remove_options = RemoveContainerOptions {
        force: true,
        ..Default::default()
    };

    match docker
        .remove_container(container_name, Some(remove_options))
        .await
    {
        Ok(()) => Ok(()),
        Err(e) => {
            // If container doesn't exist, that's fine
            if e.to_string().contains("No such container") {
                Ok(())
            } else {
                Err(e.into())
            }
        }
    }
}

/// Create a test container using the same configuration as the main application
/// This is a lightweight version for tests that need a container but not Claude Code installation
#[allow(dead_code)]
pub async fn create_test_container(
    docker: &Docker,
    container_name: &str,
) -> Result<String, Box<dyn std::error::Error + Send + Sync>> {
    // Remove any existing container with the same name
    let _ = clear_coding_session(docker, container_name).await;

    // Pull the image if it doesn't exist
    let create_image_options = CreateImageOptions {
        from_image: MAIN_CONTAINER_IMAGE,
        ..Default::default()
    };

    let mut pull_stream = docker.create_image(Some(create_image_options), None, None);
    while let Some(result) = pull_stream.next().await {
        match result {
            Ok(_) => {} // Image pull progress, continue
            Err(e) => {
                log::warn!("Image pull warning (might already exist): {}", e);
                break; // Continue even if pull fails (image might already exist)
            }
        }
    }

    let options = CreateContainerOptions {
        name: container_name,
        ..Default::default()
    };

    let config = Config {
        image: Some(MAIN_CONTAINER_IMAGE),
        working_dir: Some("/workspace"),
        tty: Some(true),
        attach_stdin: Some(true),
        attach_stdout: Some(true),
        attach_stderr: Some(true),
        env: Some(vec![
            "CODEX_ENV_PYTHON_VERSION=3.12",
            "CODEX_ENV_NODE_VERSION=22",
            "CODEX_ENV_RUST_VERSION=1.87.0",
            "CODEX_ENV_GO_VERSION=1.23.8",
        ]),
        cmd: Some(vec!["/bin/bash"]),
        ..Default::default()
    };

    let container = docker.create_container(Some(options), config).await?;
    docker
        .start_container::<String>(&container.id, None)
        .await?;

    // Wait for container to be ready
    wait_for_container_ready(docker, &container.id).await?;

    Ok(container.id)
}

/// Clear all existing session containers on startup
/// This function finds and removes all containers with names matching the pattern "coding-session-*"
pub async fn clear_all_session_containers(
    docker: &Docker,
) -> Result<usize, Box<dyn std::error::Error + Send + Sync>> {
    log::info!("Clearing all existing session containers...");
    
    let mut filters = HashMap::new();
    filters.insert("name".to_string(), vec!["coding-session-".to_string()]);
    
    let list_options = ListContainersOptions {
        all: true,
        filters,
        ..Default::default()
    };
    
    let containers = docker.list_containers(Some(list_options)).await?;
    let mut cleared_count = 0;
    
    for container in containers {
        if let Some(names) = &container.names {
            for name in names {
                // Remove the leading "/" from container name
                let clean_name = name.strip_prefix('/').unwrap_or(name);
                if clean_name.starts_with("coding-session-") {
                    log::info!("Clearing existing session container: {}", clean_name);
                    match clear_coding_session(docker, clean_name).await {
                        Ok(()) => {
                            cleared_count += 1;
                            log::info!("Successfully cleared container: {}", clean_name);
                        }
                        Err(e) => {
                            log::warn!("Failed to clear container {}: {}", clean_name, e);
                        }
                    }
                    break; // Only process the first matching name
                }
            }
        }
    }
    
    log::info!("Cleared {} existing session containers", cleared_count);
    Ok(cleared_count)
}<|MERGE_RESOLUTION|>--- conflicted
+++ resolved
@@ -353,18 +353,13 @@
     // Wait for container to be ready
     wait_for_container_ready(docker, &container.id).await?;
     
-<<<<<<< HEAD
     // Initialize Claude configuration (always needed regardless of volume usage)
     init_claude_configuration(docker, &container.id).await?;
     
-    // Initialize volume structure for authentication persistence
-    init_volume_structure(docker, &container.id).await?;
-=======
     // Initialize volume structure for authentication persistence only if using persistent volumes
     if container_config.persistent_volume_key.is_some() {
         init_volume_structure(docker, &container.id).await?;
     }
->>>>>>> f61ebe2d
 
     // Create Claude Code client (Claude Code is pre-installed in the runtime image)
     let claude_client = ClaudeCodeClient::new(docker.clone(), container.id.clone(), claude_config);
