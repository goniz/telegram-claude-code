use bollard::container::{Config, CreateContainerOptions, RemoveContainerOptions, ListContainersOptions};
use bollard::exec::{CreateExecOptions, StartExecOptions};
use bollard::image::CreateImageOptions;
use bollard::volume::CreateVolumeOptions;
use bollard::models::{Mount, MountTypeEnum, HostConfig};
use bollard::Docker;
use futures_util::StreamExt;
use std::collections::HashMap;

/// Container image used by the main application
/// This is the Claude Code runtime image that provides multi-language development environment with Claude Code pre-installed
pub const MAIN_CONTAINER_IMAGE: &str = "ghcr.io/goniz/telegram-claude-code-runtime:main";

/// Generate a volume name for a user's persistent authentication data
pub fn generate_volume_name(telegram_user_id: i64) -> String {
    format!("dev-session-claude-{}", telegram_user_id)
}

/// Create or get existing volume for user authentication persistence
/// This function is idempotent - it will not fail if the volume already exists
pub async fn ensure_user_volume(
    docker: &Docker,
    telegram_user_id: i64,
) -> Result<String, Box<dyn std::error::Error + Send + Sync>> {
    let volume_name = generate_volume_name(telegram_user_id);
    
    // Create the volume - Docker will return an error if it already exists
    let create_options = CreateVolumeOptions {
        name: volume_name.clone(),
        driver: "local".to_string(),
        driver_opts: HashMap::new(),
        labels: {
            let mut labels = HashMap::new();
            labels.insert("created_by".to_string(), "telegram-claude-code".to_string());
            labels.insert("telegram_user_id".to_string(), telegram_user_id.to_string());
            labels.insert("purpose".to_string(), "authentication_persistence".to_string());
            labels
        },
    };
    
    match docker.create_volume(create_options).await {
        Ok(_) => {
            log::info!("Created new volume '{}' for user {}", volume_name, telegram_user_id);
            Ok(volume_name)
        }
        Err(e) => {
            // Check if the error is because the volume already exists
            if e.to_string().contains("already exists") || e.to_string().contains("Conflict") {
                log::info!("Volume '{}' already exists, reusing", volume_name);
                Ok(volume_name)
            } else {
                Err(format!("Failed to create volume '{}': {}", volume_name, e).into())
            }
        }
    }
}

/// Create volume mounts for authentication persistence
/// Maps volume paths to container paths for Claude and GitHub authentication
pub fn create_auth_mounts(volume_name: &str) -> Vec<Mount> {
    vec![
        // Mount volume to a base directory, then use symbolic links or init commands
        // to set up the proper structure
        Mount {
            target: Some("/volume_data".to_string()),
            source: Some(volume_name.to_string()),
            typ: Some(MountTypeEnum::VOLUME),
            read_only: Some(false),
            consistency: Some("default".to_string()),
            ..Default::default()
        },
    ]
}

/// Initialize volume structure by creating symbolic links to persistent storage
/// This sets up the authentication directories to point to volume storage
async fn init_volume_structure(
    docker: &Docker,
    container_id: &str,
) -> Result<(), Box<dyn std::error::Error + Send + Sync>> {
    // Create the persistent directories in the volume if they don't exist
    let basic_commands = vec![
        // Create volume directories
        vec!["mkdir".to_string(), "-p".to_string(), "/volume_data/claude".to_string()],
        vec!["mkdir".to_string(), "-p".to_string(), "/volume_data/gh".to_string()],
        
        // Create parent directories for symlinks
        vec!["mkdir".to_string(), "-p".to_string(), "/root/.config".to_string()],
        
        // Remove existing directories/files if they exist (they might be empty from container creation)
        vec!["rm".to_string(), "-rf".to_string(), "/root/.claude".to_string()],
        vec!["rm".to_string(), "-rf".to_string(), "/root/.config/gh".to_string()],
    ];
    
    for command in basic_commands {
        exec_command_in_container(docker, container_id, command.clone()).await
            .map_err(|e| format!("Failed to initialize volume directory structure: {}", e))?;
    }
    
    // Handle .claude.json file initialization specially
    // First check if it already exists in the volume (from previous sessions)
    let volume_claude_json_check = exec_command_in_container(
        docker, 
        container_id, 
        vec!["test".to_string(), "-f".to_string(), "/volume_data/claude.json".to_string()]
    ).await;
    
    if volume_claude_json_check.is_err() {
        // File doesn't exist in volume yet, check if it exists in container (from Dockerfile)
        let container_claude_json_check = exec_command_in_container(
            docker, 
            container_id, 
            vec!["test".to_string(), "-f".to_string(), "/root/.claude.json".to_string()]
        ).await;
        
        if container_claude_json_check.is_ok() {
            // File exists in container, copy its contents to volume
            exec_command_in_container(
                docker,
                container_id,
                vec!["cp".to_string(), "/root/.claude.json".to_string(), "/volume_data/claude.json".to_string()]
            ).await
            .map_err(|e| format!("Failed to copy existing .claude.json to volume: {}", e))?;
        } else {
            // File doesn't exist anywhere, initialize with empty JSON
            exec_command_in_container(
                docker,
                container_id,
                vec!["sh".to_string(), "-c".to_string(), "echo '{}' > /volume_data/claude.json".to_string()]
            ).await
            .map_err(|e| format!("Failed to initialize .claude.json in volume: {}", e))?;
        }
    }
    
    // Remove existing .claude.json if it exists
    let _ = exec_command_in_container(
        docker,
        container_id,
        vec!["rm".to_string(), "-f".to_string(), "/root/.claude.json".to_string()]
    ).await;
    
    // Create symbolic links to volume storage
    let symlink_commands = vec![
        vec!["ln".to_string(), "-sf".to_string(), "/volume_data/claude".to_string(), "/root/.claude".to_string()],
        vec!["ln".to_string(), "-sf".to_string(), "/volume_data/gh".to_string(), "/root/.config/gh".to_string()],
        vec!["ln".to_string(), "-sf".to_string(), "/volume_data/claude.json".to_string(), "/root/.claude.json".to_string()],
    ];
    
    for command in symlink_commands {
        exec_command_in_container(docker, container_id, command.clone()).await
            .map_err(|e| format!("Failed to create authentication symlink: {}", e))?;
    }
    
    log::info!("Volume structure initialization completed");
    Ok(())
}

/// Helper function to execute a command in a container
pub async fn exec_command_in_container(
    docker: &Docker,
    container_id: &str,
    command: Vec<String>,
) -> Result<String, Box<dyn std::error::Error + Send + Sync>> {
    let exec_config = CreateExecOptions {
        cmd: Some(command),
        attach_stdout: Some(true),
        attach_stderr: Some(true),
        ..Default::default()
    };

    let exec = docker.create_exec(container_id, exec_config).await?;

    let start_config = StartExecOptions {
        detach: false,
        ..Default::default()
    };

    let mut output = String::new();

    match docker.start_exec(&exec.id, Some(start_config)).await? {
        bollard::exec::StartExecResults::Attached {
            output: mut output_stream,
            ..
        } => {
            while let Some(Ok(msg)) = output_stream.next().await {
                match msg {
                    bollard::container::LogOutput::StdOut { message } => {
                        output.push_str(&String::from_utf8_lossy(&message));
                    }
                    bollard::container::LogOutput::StdErr { message } => {
                        output.push_str(&String::from_utf8_lossy(&message));
                    }
                    _ => {}
                }
            }
        }
        bollard::exec::StartExecResults::Detached => {
            return Err("Unexpected detached execution".into());
        }
    }

    Ok(output.trim().to_string())
}

/// Helper function to wait for container readiness
pub async fn wait_for_container_ready(
    docker: &Docker,
    container_id: &str,
) -> Result<(), Box<dyn std::error::Error + Send + Sync>> {
    log::info!("Waiting for container to be ready...");

    // Try up to 30 times with 1 second delays (30 seconds total)
    for attempt in 1..=30 {
        match exec_command_in_container(
            docker,
            container_id,
            vec!["echo".to_string(), "ready".to_string()],
        )
        .await
        {
            Ok(_) => {
                log::info!("Container is ready after {} attempts", attempt);
                return Ok(());
            }
            Err(e) => {
                log::debug!(
                    "Container readiness check failed (attempt {}): {}",
                    attempt,
                    e
                );
                tokio::time::sleep(tokio::time::Duration::from_secs(1)).await;
            }
        }
    }

    Err("Container failed to become ready after 30 seconds".into())
}

/// Function to start a new coding session container
pub async fn start_coding_session(
    docker: &Docker,
    container_name: &str,
    claude_config: crate::ClaudeCodeConfig,
    telegram_user_id: i64,
) -> Result<crate::ClaudeCodeClient, Box<dyn std::error::Error + Send + Sync>> {
    use crate::ClaudeCodeClient;

    // First, try to remove any existing container with the same name
    let _ = clear_coding_session(docker, container_name).await;

    // Pull the image if it doesn't exist
    let create_image_options = CreateImageOptions {
        from_image: MAIN_CONTAINER_IMAGE,
        ..Default::default()
    };

    let mut pull_stream = docker.create_image(Some(create_image_options), None, None);
    while let Some(result) = pull_stream.next().await {
        match result {
            Ok(_) => {} // Image pull progress, continue
            Err(e) => {
                log::warn!("Image pull warning (might already exist): {}", e);
                break; // Continue even if pull fails (image might already exist)
            }
        }
    }

    // Ensure user volume exists for authentication persistence
    let volume_name = ensure_user_volume(docker, telegram_user_id).await?;
    
    // Create volume mounts for authentication persistence
    let auth_mounts = create_auth_mounts(&volume_name);

    let options = CreateContainerOptions {
        name: container_name,
        ..Default::default()
    };

    let config = Config {
        image: Some(MAIN_CONTAINER_IMAGE),
        working_dir: Some("/workspace"),
        tty: Some(true),
        attach_stdin: Some(true),
        attach_stdout: Some(true),
        attach_stderr: Some(true),
        env: Some(vec![
            "CODEX_ENV_PYTHON_VERSION=3.12",
            "CODEX_ENV_NODE_VERSION=22",
            "CODEX_ENV_RUST_VERSION=1.87.0",
            "CODEX_ENV_GO_VERSION=1.23.8",
        ]),
        // Override the default command to prevent interactive shell hang
        // Run setup script then keep container alive with sleep
        cmd: Some(vec!["-c", "sleep infinity"]),
<<<<<<< HEAD
        host_config: Some(HostConfig {
            mounts: Some(auth_mounts),
            ..Default::default()
        }),
=======
        // Set stop timeout to ensure graceful shutdown
        stop_timeout: Some(3),
>>>>>>> 99b6cdd4
        ..Default::default()
    };

    let container = docker.create_container(Some(options), config).await?;
    docker
        .start_container::<String>(&container.id, None)
        .await?;

    // Wait for container to be ready
    wait_for_container_ready(docker, &container.id).await?;
    
    // Initialize volume structure for authentication persistence
    init_volume_structure(docker, &container.id).await?;

    // Create Claude Code client (Claude Code is pre-installed in the runtime image)
    let claude_client = ClaudeCodeClient::new(docker.clone(), container.id.clone(), claude_config);

    Ok(claude_client)
}

/// Function to clear (stop and remove) a coding session container
pub async fn clear_coding_session(
    docker: &Docker,
    container_name: &str,
) -> Result<(), Box<dyn std::error::Error + Send + Sync>> {
    // Try to stop the container first (ignore errors if it's not running)
    let _ = docker.stop_container(container_name, None).await;

    // Remove the container
    let remove_options = RemoveContainerOptions {
        force: true,
        ..Default::default()
    };

    match docker
        .remove_container(container_name, Some(remove_options))
        .await
    {
        Ok(()) => Ok(()),
        Err(e) => {
            // If container doesn't exist, that's fine
            if e.to_string().contains("No such container") {
                Ok(())
            } else {
                Err(e.into())
            }
        }
    }
}

/// Create a test container using the same configuration as the main application
/// This is a lightweight version for tests that need a container but not Claude Code installation
#[allow(dead_code)]
pub async fn create_test_container(
    docker: &Docker,
    container_name: &str,
) -> Result<String, Box<dyn std::error::Error + Send + Sync>> {
    // Remove any existing container with the same name
    let _ = clear_coding_session(docker, container_name).await;

    // Pull the image if it doesn't exist
    let create_image_options = CreateImageOptions {
        from_image: MAIN_CONTAINER_IMAGE,
        ..Default::default()
    };

    let mut pull_stream = docker.create_image(Some(create_image_options), None, None);
    while let Some(result) = pull_stream.next().await {
        match result {
            Ok(_) => {} // Image pull progress, continue
            Err(e) => {
                log::warn!("Image pull warning (might already exist): {}", e);
                break; // Continue even if pull fails (image might already exist)
            }
        }
    }

    let options = CreateContainerOptions {
        name: container_name,
        ..Default::default()
    };

    let config = Config {
        image: Some(MAIN_CONTAINER_IMAGE),
        working_dir: Some("/workspace"),
        tty: Some(true),
        attach_stdin: Some(true),
        attach_stdout: Some(true),
        attach_stderr: Some(true),
        env: Some(vec![
            "CODEX_ENV_PYTHON_VERSION=3.12",
            "CODEX_ENV_NODE_VERSION=22",
            "CODEX_ENV_RUST_VERSION=1.87.0",
            "CODEX_ENV_GO_VERSION=1.23.8",
        ]),
        cmd: Some(vec!["/bin/bash"]),
        ..Default::default()
    };

    let container = docker.create_container(Some(options), config).await?;
    docker
        .start_container::<String>(&container.id, None)
        .await?;

    // Wait for container to be ready
    wait_for_container_ready(docker, &container.id).await?;

    Ok(container.id)
}

/// Clear all existing session containers on startup
/// This function finds and removes all containers with names matching the pattern "coding-session-*"
pub async fn clear_all_session_containers(
    docker: &Docker,
) -> Result<usize, Box<dyn std::error::Error + Send + Sync>> {
    log::info!("Clearing all existing session containers...");
    
    let mut filters = HashMap::new();
    filters.insert("name".to_string(), vec!["coding-session-".to_string()]);
    
    let list_options = ListContainersOptions {
        all: true,
        filters,
        ..Default::default()
    };
    
    let containers = docker.list_containers(Some(list_options)).await?;
    let mut cleared_count = 0;
    
    for container in containers {
        if let Some(names) = &container.names {
            for name in names {
                // Remove the leading "/" from container name
                let clean_name = name.strip_prefix('/').unwrap_or(name);
                if clean_name.starts_with("coding-session-") {
                    log::info!("Clearing existing session container: {}", clean_name);
                    match clear_coding_session(docker, clean_name).await {
                        Ok(()) => {
                            cleared_count += 1;
                            log::info!("Successfully cleared container: {}", clean_name);
                        }
                        Err(e) => {
                            log::warn!("Failed to clear container {}: {}", clean_name, e);
                        }
                    }
                    break; // Only process the first matching name
                }
            }
        }
    }
    
    log::info!("Cleared {} existing session containers", cleared_count);
    Ok(cleared_count)
}<|MERGE_RESOLUTION|>--- conflicted
+++ resolved
@@ -292,15 +292,12 @@
         // Override the default command to prevent interactive shell hang
         // Run setup script then keep container alive with sleep
         cmd: Some(vec!["-c", "sleep infinity"]),
-<<<<<<< HEAD
         host_config: Some(HostConfig {
             mounts: Some(auth_mounts),
             ..Default::default()
         }),
-=======
         // Set stop timeout to ensure graceful shutdown
         stop_timeout: Some(3),
->>>>>>> 99b6cdd4
         ..Default::default()
     };
 
