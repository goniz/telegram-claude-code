--- conflicted
+++ resolved
@@ -130,12 +130,8 @@
         attach_stdout: Some(true),
         attach_stderr: Some(true),
         env: Some(vec![
-            "CODEX_ENV_PYTHON_VERSION=3.12",
-<<<<<<< HEAD
-            "CODEX_ENV_NODE_VERSION=20",
-=======
+            "CODEX_ENV_PYTHON_VERSION=3.12",=======
             "CODEX_ENV_NODE_VERSION=22", 
->>>>>>> 7527bcd5
             "CODEX_ENV_RUST_VERSION=1.87.0",
             "CODEX_ENV_GO_VERSION=1.23.8"
         ]),
