--- conflicted
+++ resolved
@@ -7,11 +7,7 @@
 use tokio::sync::Mutex;
 
 mod claude_code_client;
-<<<<<<< HEAD
-use claude_code_client::{container_utils, ClaudeCodeClient, ClaudeCodeConfig};
-=======
-use claude_code_client::{ClaudeCodeClient, ClaudeCodeConfig, container_utils, GithubClient, GithubClientConfig};
->>>>>>> 8796c843
+use claude_code_client::{container_utils, ClaudeCodeClient, ClaudeCodeConfig, GithubClient, GithubClientConfig};
 
 // Define the commands that your bot will handle
 #[derive(BotCommands, Clone)]
@@ -34,9 +30,10 @@
         description = "Authenticate Claude using your Claude account credentials (OAuth flow)"
     )]
     AuthenticateClaude,
-<<<<<<< HEAD
     #[command(description = "Send authentication code during login process")]
     AuthCode { code: String },
+    #[command(description = "Authenticate with GitHub using OAuth flow")]
+    GitHubAuth,
 }
 
 // Authentication session state
@@ -55,10 +52,6 @@
 struct BotState {
     docker: Docker,
     auth_sessions: AuthSessions,
-=======
-    #[command(description = "Authenticate with GitHub using OAuth flow")]
-    GitHubAuth,
->>>>>>> 8796c843
 }
 
 // Main bot logic
@@ -336,7 +329,6 @@
                 }
             }
         }
-<<<<<<< HEAD
         Command::AuthCode { code } => {
             // Handle authentication code input
             let container_name = {
@@ -382,12 +374,21 @@
                                 let mut sessions = bot_state.auth_sessions.lock().await;
                                 sessions.remove(&chat_id);
                             }
-=======
+                        }
+                    }
+                }
+                Err(e) => {
+                    bot.send_message(
+                            msg.chat.id,
+                            format!("❌ No active coding session found: {}\n\nPlease start a coding session first using /startsession", e)
+                        ).await?;
+                }
+            }
+        }
         Command::GitHubAuth => {
-            let chat_id = msg.chat.id.0;
             let container_name = format!("coding-session-{}", chat_id);
             
-            match ClaudeCodeClient::for_session(docker.clone(), &container_name).await {
+            match ClaudeCodeClient::for_session(bot_state.docker.clone(), &container_name).await {
                 Ok(client) => {
                     // Send initial message
                     bot.send_message(
@@ -397,7 +398,7 @@
                     
                     // Create GitHub client using same docker instance and container ID
                     let github_client = GithubClient::new(
-                        docker.clone(), 
+                        bot_state.docker.clone(), 
                         client.container_id().to_string(), 
                         GithubClientConfig::default()
                     );
@@ -423,21 +424,14 @@
                                 msg.chat.id, 
                                 format!("❌ Failed to initiate GitHub authentication: {}\n\nPlease ensure:\n• Your coding session is active\n• GitHub CLI (gh) is properly installed\n• Network connectivity is available", e)
                             ).await?;
->>>>>>> 8796c843
-                        }
-                    }
-                }
-                Err(e) => {
-                    bot.send_message(
-<<<<<<< HEAD
-                            msg.chat.id,
-                            format!("❌ No active coding session found: {}\n\nPlease start a coding session first using /startsession", e)
-                        ).await?;
-=======
+                        }
+                    }
+                }
+                Err(e) => {
+                    bot.send_message(
                         msg.chat.id, 
                         format!("❌ No active coding session found: {}\n\nPlease start a coding session first using /startsession", e)
                     ).await?;
->>>>>>> 8796c843
                 }
             }
         }
